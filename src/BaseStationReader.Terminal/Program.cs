﻿using BaseStationReader.Data;
using BaseStationReader.Entities.Config;
using BaseStationReader.Entities.Events;
using BaseStationReader.Entities.Interfaces;
using BaseStationReader.Entities.Messages;
using BaseStationReader.Entities.Tracking;
using BaseStationReader.Logic;
using Serilog;
using Spectre.Console;
using System.Diagnostics;
using System.Diagnostics.CodeAnalysis;
using System.Reflection;

namespace BaseStationReader.Terminal
{
    [ExcludeFromCodeCoverage]
    public class Program
    {
        private readonly static Table _table = new Table().Expand().BorderColor(Spectre.Console.Color.Grey);
        private readonly static Dictionary<string, int> _rowIndex = new();
        private static IQueuedWriter? _writer = null;

        public static async Task Main(string[] args)
        {
            // Read the application config
            ApplicationSettings? settings = BuildSettings(args);

            // Configure the log file
#pragma warning disable CS8602
            Log.Logger = new LoggerConfiguration()
                .WriteTo
                .File(
                    settings.LogFile,
                    rollingInterval: RollingInterval.Day,
                    rollOnFileSizeLimit: true)
                .CreateLogger();
#pragma warning restore CS8602

            // Get the assembly information, construct the table title and log the start-up message
            Assembly assembly = Assembly.GetExecutingAssembly();
            FileVersionInfo info = FileVersionInfo.GetVersionInfo(assembly.Location);
            var title = $"Aircraft Tracker v{info.FileVersion}: {settings.Host}:{settings.Port}";
            _table.Title(title);
            Log.Information(new string('=', 80));
            Log.Information(title);

            // Configure the table columns
            _table.AddColumn("[yellow]ID[/]");
            _table.AddColumn("[yellow]Callsign[/]");
            _table.AddColumn("[yellow]Squawk[/]");
            _table.AddColumn("[yellow]Altitude[/]");
            _table.AddColumn("[yellow]Speed[/]");
            _table.AddColumn("[yellow]Track[/]");
            _table.AddColumn("[yellow]Latitude[/]");
            _table.AddColumn("[yellow]Longitude[/]");
            _table.AddColumn("[yellow]First Seen[/]");
            _table.AddColumn("[yellow]Last Seen[/]");

            // Construct the live view
            await AnsiConsole.Live(_table)
                .AutoClear(false)
                .Overflow(VerticalOverflow.Ellipsis)
                .Cropping(VerticalOverflowCropping.Bottom)
                .StartAsync(async ctx =>
                {
                    await ShowTrackingTable(ctx, settings);
                });
        }

        /// <summary>
        /// Construct the application settings from the configuration file and any command line arguments
        /// </summary>
        /// <param name="args"></param>
        /// <returns></returns>
        private static ApplicationSettings? BuildSettings(IEnumerable<string> args)
        {
            // Read the config file to provide default settings
<<<<<<< HEAD
            var settings = ConfigReader.Read("appsettings.json");
=======
            var settings = new ConfigReader().Read("appsettings.json");
>>>>>>> 31251485

            // Parse the command line
            var parser = new CommandLineParser();
            parser.Add(CommandLineOptionType.Host, false, "--host", "-h", "Host to connect to for data stream", 1, 1);
            parser.Add(CommandLineOptionType.Port, false, "--port", "-p", "Port to connect to for data stream", 1, 1);
            parser.Add(CommandLineOptionType.TimeToRecent, false, "--recent", "-r", "Time (ms) to 'recent' staleness", 1, 1);
            parser.Add(CommandLineOptionType.TimeToStale, false, "--stale", "-s", "Time (ms) to 'stale' staleness", 1, 1);
            parser.Add(CommandLineOptionType.TimeToRemoval, false, "--remove", "-x", "Time (ms) removal of stale records", 1, 1);
            parser.Add(CommandLineOptionType.LogFile, false, "--log-file", "-l", "Log file path and name", 1, 1);
            parser.Add(CommandLineOptionType.EnableSqlWriter, false, "--enable-sql-writer", "-w", "Log file path and name", 1, 1);
            parser.Add(CommandLineOptionType.WriterInterval, false, "--writer-interval", "-i", "SQL write interval (ms)", 1, 1);
            parser.Add(CommandLineOptionType.WriterBatchSize, false, "--writer-batch-size", "-b", "SQL write batch size", 1, 1);
            parser.Parse(args);

            // Apply the command line values over the defaults
            var values = parser.GetValues(CommandLineOptionType.Host);
            if (values != null) settings!.Host = values.First();

            values = parser.GetValues(CommandLineOptionType.Port);
<<<<<<< HEAD
            if (values != null) settings!.Port = int.Parse(values[0]);

            values = parser.GetValues(CommandLineOptionType.TimeToRecent);
            if (values != null) settings!.TimeToRecent = int.Parse(values[0]);

            values = parser.GetValues(CommandLineOptionType.TimeToStale);
            if (values != null) settings!.TimeToStale = int.Parse(values[0]);

            values = parser.GetValues(CommandLineOptionType.TimeToRemoval);
            if (values != null) settings!.TimeToRemoval = int.Parse(values[0]);
=======
            if (values != null) settings!.Port = int.Parse(values.First());

            values = parser.GetValues(CommandLineOptionType.TimeToRecent);
            if (values != null) settings!.TimeToRecent = int.Parse(values.First());

            values = parser.GetValues(CommandLineOptionType.TimeToStale);
            if (values != null) settings!.TimeToStale = int.Parse(values.First());

            values = parser.GetValues(CommandLineOptionType.TimeToRemoval);
            if (values != null) settings!.TimeToRemoval = int.Parse(values.First());
>>>>>>> 31251485

            values = parser.GetValues(CommandLineOptionType.LogFile);
            if (values != null) settings!.LogFile = values.First();

            values = parser.GetValues(CommandLineOptionType.EnableSqlWriter);
<<<<<<< HEAD
            if (values != null) settings!.EnableSqlWriter = bool.Parse(values[0]);

            values = parser.GetValues(CommandLineOptionType.WriterInterval);
            if (values != null) settings!.WriterInterval = int.Parse(values[0]);

            values = parser.GetValues(CommandLineOptionType.WriterBatchSize);
            if (values != null) settings!.WriterBatchSize = int.Parse(values[0]);
=======
            if (values != null) settings!.EnableSqlWriter = bool.Parse(values.First());

            values = parser.GetValues(CommandLineOptionType.WriterInterval);
            if (values != null) settings!.WriterInterval = int.Parse(values.First());

            values = parser.GetValues(CommandLineOptionType.WriterBatchSize);
            if (values != null) settings!.WriterBatchSize = int.Parse(values.First());
>>>>>>> 31251485

            return settings;
        }

        /// <summary>
        /// Display and continuously update the tracking table
        /// </summary>
        /// <param name="ctx"></param>
        /// <param name="settings"></param>
        /// <returns></returns>
        private static async Task ShowTrackingTable(LiveDisplayContext ctx, ApplicationSettings settings)
        {
            // Set up the message reader and parser and the aircraft tracker
            var reader = new MessageReader(settings.Host, settings.Port);
            var parsers = new Dictionary<MessageType, IMessageParser>
            {
                { MessageType.MSG, new MsgMessageParser() }
            };

            // Set up the aircraft tracker
            var trackerTimer = new TrackerTimer(settings.TimeToRecent / 10.0);
            var tracker = new AircraftTracker(reader, parsers, trackerTimer, settings.TimeToRecent, settings.TimeToStale, settings.TimeToRemoval);

            // Wire up the aircraft tracking events
            tracker.AircraftAdded += OnAircraftAdded;
            tracker.AircraftUpdated += OnAircraftUpdated;
            tracker.AircraftRemoved += OnAircraftRemoved;

            // Set up the queued database writer
            if (settings.EnableSqlWriter)
            {
                BaseStationReaderDbContext context = new BaseStationReaderDbContextFactory().CreateDbContext(Array.Empty<string>());
                var manager = new AircraftManager(context);
                var writerTimer = new TrackerTimer(settings.WriterInterval);
                _writer = new QueuedWriter(manager, writerTimer, settings.WriterBatchSize);
                _writer.BatchWritten += OnBatchWritten;
                _writer.Start();
            }

            // Continously update the table
            tracker.Start();
            while (true)
            {
                // Refresh and wait for a while
                ctx.Refresh();
                await Task.Delay(100);
            }
        }

        /// <summary>
        /// Construct and return a row of data for the specified aircraft
        /// </summary>
        /// <param name="aircraft"></param>
        /// <returns></returns>
        private static string[] GetAircraftRowData(Aircraft aircraft)
        {
            // Use the aircraft's staleness to set the row colour
            var startColour = "";
            var endColour = "";
            if (aircraft.Staleness == Staleness.Stale)
            {
                startColour = "[red]";
                endColour = "[/]";
            }
            else if (aircraft.Staleness == Staleness.Recent)
            {
                startColour = "[yellow]";
                endColour = "[/]";
            }

            // Construct and return the markup
            return new string[]
            {
                $"{startColour}{aircraft.Address}{endColour}",
                $"{startColour}{aircraft.Callsign ?? ""}{endColour}",
                $"{startColour}{aircraft.Squawk ?? ""}{endColour}",
                $"{startColour}{aircraft.Altitude.ToString() ?? ""}{endColour}",
                $"{startColour}{aircraft.GroundSpeed.ToString() ?? ""}{endColour}",
                $"{startColour}{aircraft.Track.ToString() ?? ""}{endColour}",
                $"{startColour}{aircraft.Latitude.ToString() ?? ""}{endColour}",
                $"{startColour}{aircraft.Longitude.ToString() ?? ""}{endColour}",
                $"{startColour}{aircraft.FirstSeen.ToString("HH:mm:ss.fff") ?? ""}{endColour}",
                $"{startColour}{aircraft.LastSeen.ToString("HH:mm:ss.fff") ?? ""}{endColour}",
            };
        }

        /// <summary>
        /// Handle the event raised when a new aircraft is detected
        /// </summary>
        /// <param name="sender"></param>
        /// <param name="e"></param>
        private static void OnAircraftAdded(object? sender, AircraftNotificationEventArgs e)
        {
            lock (_rowIndex)
            {
#pragma warning disable CS8602
                _writer.Push(e.Aircraft);
#pragma warning restore CS8602
                var rowIndex = _table.Rows.Count;
                var rowData = GetAircraftRowData(e.Aircraft);
                _table.AddRow(rowData);
                _rowIndex.Add(e.Aircraft.Address, rowIndex);
                Log.Information($"Added new aircraft {e.Aircraft.Address} at row {rowIndex}");
            }
        }

        /// <summary>
        /// Handle the event raised when an existing aircraft is updated
        /// </summary>
        /// <param name="sender"></param>
        /// <param name="e"></param>
        private static void OnAircraftUpdated(object? sender, AircraftNotificationEventArgs e)
        {
#pragma warning disable CS8602
            _writer.Push(e.Aircraft);
#pragma warning restore CS8602
            var rowIndex = _rowIndex[e.Aircraft.Address];
            var rowData = GetAircraftRowData(e.Aircraft);
            _table.RemoveRow(rowIndex);
            _table.InsertRow(rowIndex, rowData);
        }

        /// <summary>
        /// Handle the event raised when an existing aircraft is removed
        /// </summary>
        /// <param name="sender"></param>
        /// <param name="e"></param>
        private static void OnAircraftRemoved(object? sender, AircraftNotificationEventArgs e)
        {
            lock (_rowIndex)
            {
                // Lock the aircraft record - if we see it again, a new record will be created
                e.Aircraft.Locked = true;
#pragma warning disable CS8602
                _writer.Push(e.Aircraft);
#pragma warning restore CS8602

                // Locate the entry in the table and remove it
                var row = _rowIndex[e.Aircraft.Address];
                _table.RemoveRow(row);

                // Shuffle the index for subsequent rows
                foreach (var entry in _rowIndex)
                {
                    if (entry.Value > row)
                    {
                        _rowIndex[entry.Key] -= 1;
                    }
                }

                // Remove the record from the index
                _rowIndex.Remove(e.Aircraft.Address);
                Log.Information($"Removed aircraft {e.Aircraft.Address} at row {row}");
            }
        }

        /// <summary>
        /// Handle the event raised when a batch of aircraft updates are written to the database
        /// </summary>
        /// <param name="sender"></param>
        /// <param name="e"></param>
        private static void OnBatchWritten(object? sender, BatchWrittenEventArgs e)
        {
            Log.Information($"Aircraft batch written to the database. Queue size {e.InitialQueueSize} -> {e.FinalQueueSize} in {e.Duration} ms");
        }
    }
}<|MERGE_RESOLUTION|>--- conflicted
+++ resolved
@@ -75,11 +75,7 @@
         private static ApplicationSettings? BuildSettings(IEnumerable<string> args)
         {
             // Read the config file to provide default settings
-<<<<<<< HEAD
             var settings = ConfigReader.Read("appsettings.json");
-=======
-            var settings = new ConfigReader().Read("appsettings.json");
->>>>>>> 31251485
 
             // Parse the command line
             var parser = new CommandLineParser();
@@ -99,7 +95,6 @@
             if (values != null) settings!.Host = values.First();
 
             values = parser.GetValues(CommandLineOptionType.Port);
-<<<<<<< HEAD
             if (values != null) settings!.Port = int.Parse(values[0]);
 
             values = parser.GetValues(CommandLineOptionType.TimeToRecent);
@@ -110,24 +105,11 @@
 
             values = parser.GetValues(CommandLineOptionType.TimeToRemoval);
             if (values != null) settings!.TimeToRemoval = int.Parse(values[0]);
-=======
-            if (values != null) settings!.Port = int.Parse(values.First());
-
-            values = parser.GetValues(CommandLineOptionType.TimeToRecent);
-            if (values != null) settings!.TimeToRecent = int.Parse(values.First());
-
-            values = parser.GetValues(CommandLineOptionType.TimeToStale);
-            if (values != null) settings!.TimeToStale = int.Parse(values.First());
-
-            values = parser.GetValues(CommandLineOptionType.TimeToRemoval);
-            if (values != null) settings!.TimeToRemoval = int.Parse(values.First());
->>>>>>> 31251485
 
             values = parser.GetValues(CommandLineOptionType.LogFile);
-            if (values != null) settings!.LogFile = values.First();
+            if (values != null) settings!.LogFile = values[0];
 
             values = parser.GetValues(CommandLineOptionType.EnableSqlWriter);
-<<<<<<< HEAD
             if (values != null) settings!.EnableSqlWriter = bool.Parse(values[0]);
 
             values = parser.GetValues(CommandLineOptionType.WriterInterval);
@@ -135,15 +117,6 @@
 
             values = parser.GetValues(CommandLineOptionType.WriterBatchSize);
             if (values != null) settings!.WriterBatchSize = int.Parse(values[0]);
-=======
-            if (values != null) settings!.EnableSqlWriter = bool.Parse(values.First());
-
-            values = parser.GetValues(CommandLineOptionType.WriterInterval);
-            if (values != null) settings!.WriterInterval = int.Parse(values.First());
-
-            values = parser.GetValues(CommandLineOptionType.WriterBatchSize);
-            if (values != null) settings!.WriterBatchSize = int.Parse(values.First());
->>>>>>> 31251485
 
             return settings;
         }
