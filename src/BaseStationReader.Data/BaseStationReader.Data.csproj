<Project Sdk="Microsoft.NET.Sdk">

  <PropertyGroup>
    <TargetFramework>net9.0</TargetFramework>
    <ImplicitUsings>enable</ImplicitUsings>
    <PackageId>BaseStationReader.Data</PackageId>
<<<<<<< HEAD
    <PackageVersion>1.46.0.0</PackageVersion>
=======
    <PackageVersion>1.47.0.0</PackageVersion>
>>>>>>> 913ef022
    <Authors>Dave Walker</Authors>
    <Copyright>Copyright (c) 2023 - 2025 Dave Walker</Copyright>
    <Owners>Dave Walker</Owners>
    <Summary>Base Station Reader EF Core Database Layer</Summary>
    <PackageTags>BaseStationReader database</PackageTags>
    <Title>Base Station Reader EF Core Database Layer</Title>
    <Description>Base Station Reader EF Core Database Layer</Description>
    <PackOnBuild>true</PackOnBuild>
    <PackageProjectUrl>https://github.com/davewalker5/ADS-B-BaseStationReader</PackageProjectUrl>
    <PackageLicenseExpression>MIT</PackageLicenseExpression>
    <PackageRequireLicenseAcceptance>false</PackageRequireLicenseAcceptance>
<<<<<<< HEAD
    <ReleaseVersion>1.46.0.0</ReleaseVersion>
=======
    <ReleaseVersion>1.47.0.0</ReleaseVersion>
>>>>>>> 913ef022
    <WarningsAsErrors>CS4014</WarningsAsErrors>
    <NoWarn>$(NoWarn);NU1900</NoWarn>
  </PropertyGroup>

  <ItemGroup>
    <PackageReference Include="Microsoft.EntityFrameworkCore" Version="9.0.8" />
    <PackageReference Include="Microsoft.EntityFrameworkCore.Design" Version="9.0.8">
      <PrivateAssets>all</PrivateAssets>
      <IncludeAssets>runtime; build; native; contentfiles; analyzers; buildtransitive</IncludeAssets>
    </PackageReference>
    <PackageReference Include="Microsoft.EntityFrameworkCore.InMemory" Version="9.0.8" />
    <PackageReference Include="Microsoft.EntityFrameworkCore.Sqlite" Version="9.0.8" />
    <PackageReference Include="Microsoft.Extensions.Configuration" Version="9.0.8" />
    <PackageReference Include="Microsoft.Extensions.Configuration.FileExtensions" Version="9.0.8" />
    <PackageReference Include="Microsoft.Extensions.Configuration.Json" Version="9.0.8" />
  </ItemGroup>

  <ItemGroup>
    <ProjectReference Include="..\BaseStationReader.Entities\BaseStationReader.Entities.csproj" />
  </ItemGroup>

</Project>
<|MERGE_RESOLUTION|>--- conflicted
+++ resolved
@@ -1,49 +1,41 @@
-<Project Sdk="Microsoft.NET.Sdk">
-
-  <PropertyGroup>
-    <TargetFramework>net9.0</TargetFramework>
-    <ImplicitUsings>enable</ImplicitUsings>
-    <PackageId>BaseStationReader.Data</PackageId>
-<<<<<<< HEAD
-    <PackageVersion>1.46.0.0</PackageVersion>
-=======
-    <PackageVersion>1.47.0.0</PackageVersion>
->>>>>>> 913ef022
-    <Authors>Dave Walker</Authors>
-    <Copyright>Copyright (c) 2023 - 2025 Dave Walker</Copyright>
-    <Owners>Dave Walker</Owners>
-    <Summary>Base Station Reader EF Core Database Layer</Summary>
-    <PackageTags>BaseStationReader database</PackageTags>
-    <Title>Base Station Reader EF Core Database Layer</Title>
-    <Description>Base Station Reader EF Core Database Layer</Description>
-    <PackOnBuild>true</PackOnBuild>
-    <PackageProjectUrl>https://github.com/davewalker5/ADS-B-BaseStationReader</PackageProjectUrl>
-    <PackageLicenseExpression>MIT</PackageLicenseExpression>
-    <PackageRequireLicenseAcceptance>false</PackageRequireLicenseAcceptance>
-<<<<<<< HEAD
-    <ReleaseVersion>1.46.0.0</ReleaseVersion>
-=======
-    <ReleaseVersion>1.47.0.0</ReleaseVersion>
->>>>>>> 913ef022
-    <WarningsAsErrors>CS4014</WarningsAsErrors>
-    <NoWarn>$(NoWarn);NU1900</NoWarn>
-  </PropertyGroup>
-
-  <ItemGroup>
-    <PackageReference Include="Microsoft.EntityFrameworkCore" Version="9.0.8" />
-    <PackageReference Include="Microsoft.EntityFrameworkCore.Design" Version="9.0.8">
-      <PrivateAssets>all</PrivateAssets>
-      <IncludeAssets>runtime; build; native; contentfiles; analyzers; buildtransitive</IncludeAssets>
-    </PackageReference>
-    <PackageReference Include="Microsoft.EntityFrameworkCore.InMemory" Version="9.0.8" />
-    <PackageReference Include="Microsoft.EntityFrameworkCore.Sqlite" Version="9.0.8" />
-    <PackageReference Include="Microsoft.Extensions.Configuration" Version="9.0.8" />
-    <PackageReference Include="Microsoft.Extensions.Configuration.FileExtensions" Version="9.0.8" />
-    <PackageReference Include="Microsoft.Extensions.Configuration.Json" Version="9.0.8" />
-  </ItemGroup>
-
-  <ItemGroup>
-    <ProjectReference Include="..\BaseStationReader.Entities\BaseStationReader.Entities.csproj" />
-  </ItemGroup>
-
-</Project>
+<Project Sdk="Microsoft.NET.Sdk">
+
+  <PropertyGroup>
+    <TargetFramework>net9.0</TargetFramework>
+    <ImplicitUsings>enable</ImplicitUsings>
+    <PackageId>BaseStationReader.Data</PackageId>
+    <PackageVersion>1.47.0.0</PackageVersion>
+    <Authors>Dave Walker</Authors>
+    <Copyright>Copyright (c) 2023 - 2025 Dave Walker</Copyright>
+    <Owners>Dave Walker</Owners>
+    <Summary>Base Station Reader EF Core Database Layer</Summary>
+    <PackageTags>BaseStationReader database</PackageTags>
+    <Title>Base Station Reader EF Core Database Layer</Title>
+    <Description>Base Station Reader EF Core Database Layer</Description>
+    <PackOnBuild>true</PackOnBuild>
+    <PackageProjectUrl>https://github.com/davewalker5/ADS-B-BaseStationReader</PackageProjectUrl>
+    <PackageLicenseExpression>MIT</PackageLicenseExpression>
+    <PackageRequireLicenseAcceptance>false</PackageRequireLicenseAcceptance>
+    <ReleaseVersion>1.47.0.0</ReleaseVersion>
+    <WarningsAsErrors>CS4014</WarningsAsErrors>
+    <NoWarn>$(NoWarn);NU1900</NoWarn>
+  </PropertyGroup>
+
+  <ItemGroup>
+    <PackageReference Include="Microsoft.EntityFrameworkCore" Version="9.0.8" />
+    <PackageReference Include="Microsoft.EntityFrameworkCore.Design" Version="9.0.8">
+      <PrivateAssets>all</PrivateAssets>
+      <IncludeAssets>runtime; build; native; contentfiles; analyzers; buildtransitive</IncludeAssets>
+    </PackageReference>
+    <PackageReference Include="Microsoft.EntityFrameworkCore.InMemory" Version="9.0.8" />
+    <PackageReference Include="Microsoft.EntityFrameworkCore.Sqlite" Version="9.0.8" />
+    <PackageReference Include="Microsoft.Extensions.Configuration" Version="9.0.8" />
+    <PackageReference Include="Microsoft.Extensions.Configuration.FileExtensions" Version="9.0.8" />
+    <PackageReference Include="Microsoft.Extensions.Configuration.Json" Version="9.0.8" />
+  </ItemGroup>
+
+  <ItemGroup>
+    <ProjectReference Include="..\BaseStationReader.Entities\BaseStationReader.Entities.csproj" />
+  </ItemGroup>
+
+</Project>